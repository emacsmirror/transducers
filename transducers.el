;;; transducers.el --- Ergonomic, efficient data processing -*- lexical-binding: t; -*-
;;
;; Copyright (C) 2023 - 2024 Colin Woodbury
;;
;; Author: Colin Woodbury <colin@fosskers.ca>
;; Maintainer: Colin Woodbury <colin@fosskers.ca>
;; Created: July 26, 2023
<<<<<<< HEAD
;; Modified: November 02, 2024
;; Version: 1.1.0
=======
;; Modified: June 28, 2024
;; Version: 1.2.0
>>>>>>> bf60d2cb
;; Keywords: lisp
;; Homepage: https://codeberg.org/fosskers/transducers.el
;; Package-Requires: ((emacs "28.1"))
;; SPDX-License-Identifier: LGPL-3.0-or-later
;;
;; This file is not part of GNU Emacs.
;;
;;; Commentary:
;;
;; Transducers are an ergonomic and extremely memory-efficient way to process a
;; data source. Here "data source" means simple collections like Lists or
;; Vectors, but also potentially large files or generators of infinite data.
;;
;; Transducers...
;;
;; - allow the chaining of operations like map and filter without allocating
;;   memory between each step.
;; - aren't tied to any specific data type; they need only be implemented once.
;; - vastly simplify "data transformation code".
;; - have nothing to do with "lazy evaluation".
;; - are a joy to use!
;;
;; See the README for examples.
;;
;; **Usage Note**
;;
;; This library uses the `read-symbol-shorthands' feature introduced in Emacs
;; 28. While browsing the code it may appear as if most of the functions are
;; prefixed by `t-', but in fact the symbols are exported with the full prefix
;; `transducers-'. Every user is then free to abbreviate the function symbols as
;; they wish in their own files, just like import systems in other languages
;; allow.
;;
;; To enable this abbreviation in your own Emacs Lisp files, interactively call
;; `add-file-local-variable' and set `read-symbol-shorthands' to a value like
;; (("t-" . "transducers-")). You can see an example of this at the bottom of
;; this file (transducers.el).
;;
;;; Code:

(require 'cl-lib)
(require 'ring)

;; --- Utilities --- ;;

(defconst t-done 't--done
  "The signal that a generator source has finished generating values.")

(cl-defstruct (t-reduced (:copier nil))
  "A wrapper that signals that reduction has completed."
  val)

(defun t-reduced (val)
  "Wrap a VAL to signal that reduction has completed."
  (make-transducers-reduced :val val))

(cl-defstruct (t-generator (:copier nil) (:predicate nil))
  "A wrapper around a function that can potentially yield endless values."
  (func nil :read-only t))

(cl-defstruct (t-filepath (:copier nil) (:predicate nil))
  "A wrapper around a string that denotes some filepath."
  path)

(cl-defstruct (t-buffer (:copier nil) (:predicate nil))
  "A wrapper around a buffer object or its name."
  buffer)

(cl-defstruct (t-plist (:copier nil) (:predicate nil))
  "A wrapper around a plist."
  (list nil :read-only t :type list))

(cl-defstruct (t-reversed (:copier nil) (:predicate nil))
  "A wrapper around an array/vector/string type."
  (array nil :read-only t :type array))

(cl-defstruct (t-json (:copier nil) (:predicate nil))
  "A wrapper around a buffer object or its name.
The buffer is assumed to contain a json array."
  buffer
  (object-type 'plist :read-only t :type symbol))

(defun t-ensure-function (arg)
  "Is some ARG a function?"
  (cond ((functionp arg) arg)
        ((symbolp arg) (t-ensure-function (symbol-function arg)))
        (t (error "Argument is not a function: %s" arg))))

(defun t-comp (function &rest functions)
  "FUNCTION composition.

Any number of FUNCTIONS can be given. You're free to pass either
lambdas or named functions by their symbol."
  (cl-reduce (lambda (f g)
               (let ((f (t-ensure-function f))
                     (g (t-ensure-function g)))
                 (lambda (&rest arguments) (funcall f (apply g arguments)))))
             functions
             :initial-value function))

(defun t-const (item)
  "Return a function that ignores its argument and returns ITEM instead."
  (lambda (_x) item))

(defun t--ensure-reduced (x)
  "Ensure that X is reduced."
  (if (t-reduced-p x)
      x
    (t-reduced x)))

(defun t--preserving-reduced (reducer)
  "Given a REDUCER, wraps a reduced value twice.
This is because reducing functions (like
`t--list-reduce') unwraps them. `t-concatenate' is a
good example: it re-uses its reducer on its input using
list-reduce. If that reduction finishes early and returns a
reduced value, `t--list-reduce' would unreduce' that
value and try to continue the transducing process."
  (lambda (a b)
    (let ((result (funcall reducer a b)))
      (if (t-reduced-p result)
          (t-reduced result)
        result))))

;; --- Entry Functions --- ;;

(cl-defgeneric t-transduce (xform f source)
  "The entry-point for processing some data source via transductions.

Given a composition of transducer functions (the XFORM), a
reducer function F, a concrete data SOURCE, and any number
of additional SOURCES, perform a full, strict transduction.")

(cl-defmethod t-transduce (xform f (source list))
  "Transduce over lists.

Given a composition of transducer functions (the XFORM), a
reducer function F, and a concrete list SOURCE, perform a full,
strict transduction."
  (t--list-transduce xform f source))

(cl-defmethod t-transduce (xform f (source array))
  "Transduce over arrays.

Given a composition of transducer functions (the XFORM), a
reducer function F, and a concrete array SOURCE, perform a full,
strict transduction."
  (t--array-transduce xform f source))

(cl-defmethod t-transduce (xform f (source t-reversed))
  "Transduce over an array/vector/string in reverse order.

Given a composition of transducer functions (the XFORM), a
reducer function F, and a concrete array SOURCE, perform a full,
strict transduction."
  (t--reversed-transduce xform f source))

(cl-defmethod t-transduce (xform f (source t-generator))
  "Transduce over generators.

Given a composition of transducer functions (the XFORM), a
reducer function F, and a concrete generator SOURCE, perform a
full, strict transduction."
  (t--generator-transduce xform f source))

(cl-defmethod t-transduce (xform f (source t-filepath))
  "Transduce over the lines of a file.

Given a composition of transducer functions (the XFORM), a
reducer function F, and a concrete filepath SOURCE, perform a
full, strict transduction."
  (t--filepath-transduce xform f source))

(cl-defmethod t-transduce (xform f (source buffer))
  "Transduce over a buffer.

Given a composition of transducer functions (the XFORM), a
reducer function F, and a concrete buffer SOURCE, perform a full,
strict transduction.

The buffer can be a buffer object or just a buffer name."
  (t--buffer-transduce xform f source))

(cl-defmethod t-transduce (xform f (source t-buffer))
  "Transduce over a buffer.

Given a composition of transducer functions (the XFORM), a
reducer function F, and a concrete buffer SOURCE, perform a full,
strict transduction.

The buffer can be a buffer object or just a buffer name."
  (t--buffer-transduce xform f (t-buffer-buffer source)))

(cl-defmethod t-transduce (xform f (source hash-table))
  "Transduce over a Hash Table.

Given a composition of transducer functions (the XFORM), a
reducer function F, and a concrete plist SOURCE, perform a full,
strict transduction.

Yields key-value pairs as cons cells."
  (t--hash-table-transduce xform f source))

(cl-defmethod t-transduce (xform f (source t-plist))
  "Transduce over a Property List (plist).

Given a composition of transducer functions (the XFORM), a
reducer function F, and a concrete plist SOURCE, perform a full,
strict transduction.

Yields key-value pairs as cons cells."
  (t--plist-transduce xform f source))

(cl-defmethod t-transduce (xform f (source t-json))
  "Transduce over a buffer containing json data.

Given a composition of transducer functions (the XFORM), a
reducer function F, and a concrete buffer SOURCE, perform a full,
strict transduction."
  (t--json-transduce xform f source))

(defun t--list-transduce (xform f coll)
  "Transduce over lists.

Given a composition of transducer functions (the XFORM), a
reducer function F, and a concrete list COLL, perform a full,
strict transduction."
  (let* ((init   (funcall f))
         (xf     (funcall xform f))
         (result (t--list-reduce xf init coll)))
    (funcall xf result)))

(defun t--list-reduce (f identity coll)
  "Reduce over lists.

F is the transducer/reducer composition, IDENTITY the result of
applying the reducer without arguments (thus achieving an
\"element\" or \"zero\" value), and COLL is our guaranteed source
list."
  (cl-labels ((recurse (acc items)
                (if (null items)
                    acc
                  (let ((v (funcall f acc (car items))))
                    (if (t-reduced-p v)
                        (t-reduced-val v)
                      (recurse v (cdr items)))))))
    (recurse identity coll)))

(defun t--array-transduce (xform f coll)
  "Transduce over arrays.

Given a composition of transducer functions (the XFORM), a
reducer function F, and a concrete array COLL, perform a full,
strict transduction."
  (let* ((init   (funcall f))
         (xf     (funcall xform f))
         (result (t--array-reduce xf init coll)))
    (funcall xf result)))

(defun t--array-reduce (f identity arr)
  "Reduce over arrays.

F is the transducer/reducer composition, IDENTITY the result of
applying the reducer without arguments (thus achieving an
\"element\" or \"zero\" value), and ARR is our guaranteed source
array."
  (let ((len (length arr)))
    (cl-labels ((recurse (acc i)
                  (if (= i len)
                      acc
                    (let ((acc (funcall f acc (aref arr i))))
                      (if (t-reduced-p acc)
                          (t-reduced-val acc)
                        (recurse acc (1+ i)))))))
      (recurse identity 0))))

(defun t--reversed-transduce (xform f coll)
  "Transduce over arrays/vectors/strings in reverse order.

Given a composition of transducer functions (the XFORM), a
reducer function F, and a concrete array COLL, perform a full,
strict transduction."
  (let* ((init   (funcall f))
         (xf     (funcall xform f))
         (result (t--reversed-reduce xf init coll)))
    (funcall xf result)))

(defun t--reversed-reduce (f identity rev)
  "Reduce over arrays/vectors/strings in reverse order.

F is the transducer/reducer composition, IDENTITY the result of
applying the reducer without arguments (thus achieving an
\"element\" or \"zero\" value), and REV is our guaranteed source
array."
  (let* ((arr (t-reversed-array rev))
         (len (length arr)))
    (cl-labels ((recurse (acc i)
                  (if (< i 0)
                      acc
                    (let ((acc (funcall f acc (aref arr i))))
                      (if (t-reduced-p acc)
                          (t-reduced-val acc)
                        (recurse acc (1- i)))))))
      (recurse identity (1- len)))))

;; (t-transduce #'t-pass #'t-cons (t-reversed [1 2 3]))

(defun t--generator-transduce (xform f coll)
  "Transduce over generators.

Given a composition of transducer functions (the XFORM), a
reducer function F, and a concrete generator COLL, perform a
full, strict transduction."
  (let* ((init   (funcall f))
         (xf     (funcall xform f))
         (result (t--generator-reduce xf init coll)))
    (funcall xf result)))

(defun t--generator-reduce (f identity gen)
  "Reduce over a generator.

F is the transducer/reducer composition, IDENTITY the result of
applying the reducer without arguments (thus achieving an
\"element\" or \"zero\" value), and GEN is our guaranteed source
array."
  (cl-labels ((recurse (acc)
                (let ((val (funcall (t-generator-func gen))))
                  (if (eq t-done val)
                      acc
                    (let ((acc (funcall f acc val)))
                      (if (t-reduced-p acc)
                          (t-reduced-val acc)
                        (recurse acc)))))))
    (recurse identity)))

(defun t--filepath-transduce (xform f file)
  "Transduce over the lines of a file.

Given a composition of transducer functions (the XFORM), a
reducer function F, a concrete filepath FILE, perform a full,
strict transduction."
  (let* ((init   (funcall f))
         (xf     (funcall xform f))
         (result (t--filepath-reduce xf init file)))
    (funcall xf result)))

(defun t--filepath-reduce (f identity file)
  "Reduce over a filepath.

F is the transducer/reducer composition, IDENTITY the result of
applying the reducer without arguments (thus achieving an
\"element\" or \"zero\" value), and FILE is our guaranteed source
file."
  (let ((path (t-filepath-path file)))
    (with-temp-buffer
      (cl-labels ((recurse (acc start)
                    (goto-char (point-max))
                    (insert-file-contents path nil start (+ start 100) nil)
                    (let* ((line  (buffer-substring-no-properties (point-min) (point-max)))
                           (nlpos (string-match-p "\n" line)))
                      (cond
                       ;; There was nothing left to read from the underlying file.
                       ((string= line "") acc)
                       ;; A newline character was found in the current line, so we
                       ;; extract only that section and leave the remainder in the
                       ;; temporary buffer for the next iteration.
                       (nlpos (let* ((beg  (point-min))
                                     (line (buffer-substring-no-properties beg (1+ nlpos))))
                                (delete-region beg (+ 2 nlpos))  ; Also deletes the newline.
                                (let ((acc (funcall f acc line)))
                                  (if (t-reduced-p acc)
                                      (t-reduced-val acc)
                                    (recurse acc (+ start 100))))))
                       (t (recurse acc (+ start 100)))))))
        (recurse identity 0)))))

(defun t--buffer-transduce (xform f buffer)
  "Transduce over a buffer.

Given a composition of transducer functions (the XFORM), a
reducer function F, and a concrete BUFFER, perform a full, strict
transduction."
  (let* ((init   (funcall f))
         (xf     (funcall xform f))
         (result (t--buffer-reduce xf init buffer)))
    (funcall xf result)))

(defun t--buffer-reduce (f identity buffer)
  "Reduce over a buffer.

F is the transducer/reducer composition, IDENTITY the result of
applying the reducer without arguments (thus achieving an
\"element\" or \"zero\" value), and BUFFER is our guaranteed
source buffer."
  (with-current-buffer buffer
    (let ((eof (point-max)))
      (goto-char (point-min))
      (cl-labels ((recurse (acc)
                    (if (= eof (point))
                        acc
                      (let* ((start (line-beginning-position))
                             (end   (line-end-position))
                             (line  (buffer-substring-no-properties start end))
                             (acc   (funcall f acc line)))
                        (if (t-reduced-p acc)
                            (t-reduced-val acc)
                          (progn (forward-line 1)
                                 (recurse acc)))))))
        (recurse identity)))))

(defun t--json-transduce (xform f buffer)
  "Transduce over a json buffer.

Given a composition of transducer functions (the XFORM), a
reducer function F, and a concrete BUFFER, perform a full, strict
transduction."
  (let* ((init   (funcall f))
         (xf     (funcall xform f))
         (result (t--json-reduce xf init buffer)))
    (funcall xf result)))

(defun t--json-reduce (f identity buffer)
  "Reduce over a buffer of json data.

F is the transducer/reducer composition, IDENTITY the result of
applying the reducer without arguments (thus achieving an
\"element\" or \"zero\" value), and BUFFER is our guaranteed
source buffer."
  (let ((buf (t-json-buffer buffer))
        (obt (t-json-object-type buffer))
        (eof (point-max)))
    (with-current-buffer buf
      (goto-char (point-min))
      ;; In case the buffer begins with whitespace.
      (t--forward-to-json-token)
      ;; Is this buffer actually a json array?
      (unless (equal ?\[ (char-after))
        (error "Buffer %s does not contain a top-level JSON array" buf))
      ;; Move past the opening bracket...
      (forward-char)
      ;; ...then yield all entries.
      (cl-labels ((recurse (acc)
                    (t--forward-to-json-token)
                    (if (or (equal ?\] (char-after)) (= eof (point)))
                        acc
                      (let* ((json (json-parse-buffer :object-type obt))
                             (acc  (funcall f acc json)))
                        (if (t-reduced-p acc)
                            (t-reduced-val acc)
                          (recurse acc))))))
        (recurse identity)))))

;; (with-temp-buffer
;;   (insert "  [    {\"name\": \"Colin\"}, \n\t  {\"name\": \"Jack\"}  ]")
;;   (t-transduce #'t-pass #'t-cons (t-from-json-buffer (current-buffer))))

(defun t--forward-to-json-token ()
  "Move point to before the next readable json token."
  (re-search-forward "[ ,\\n\\t]*" nil t))

(defun t--plist-transduce (xform f coll)
  "Transduce over a Property List.

Given a composition of transducer functions (the XFORM), a
reducer function F, and a concrete COLL, perform a full, strict
transduction."
  (let* ((init   (funcall f))
         (xf     (funcall xform f))
         (result (t--plist-reduce xf init coll)))
    (funcall xf result)))

(defun t--plist-reduce (f identity lst)
  "Reduce over a Property List.

F is the transducer/reducer composition, IDENTITY the result of
applying the reducer without arguments (thus achieving an
\"element\" or \"zero\" value), and LST is our guaranteed source
plist."
  (cl-labels ((recurse (acc items)
                (cond ((null items) acc)
                      ((null (cdr items)) (error "Imbalanced plist. Last key: %s" (car items)))
                      (t (let ((v (funcall f acc (cons (car items) (cl-second items)))))
                           (if (t-reduced-p v)
                               (t-reduced-val v)
                             (recurse v (cdr (cdr items)))))))))
    (recurse identity (t-plist-list lst))))

;; (t-transduce #'t-pass #'t-cons (t-plist `(:a 1 :b 2 :c 3)))
;; (t-transduce (t-map #'car) #'t-cons (t-plist `(:a 1 :b 2 :c 3)))
;; (t-transduce (t-map #'cdr) #'+ (t-plist `(:a 1 :b 2 :c)))  ;; Imbalanced plist for testing.

(defun t--hash-table-transduce (xform f coll)
  "Transduce over a Hash Table.

Given a composition of transducer functions (the XFORM), a
reducer function F, and a concrete COLL, perform a full, strict
transduction."
  (let* ((init   (funcall f))
         (xf     (funcall xform f))
         (result (t--hash-table-reduce xf init coll)))
    (funcall xf result)))

(defun t--hash-table-reduce (f identity ht)
  "Reduce over a Hash Table.

F is the transducer/reducer composition, IDENTITY the result of
applying the reducer without arguments (thus achieving an
\"element\" or \"zero\" value), and HT is our guaranteed source
Hash Table."
  (catch 'stop
    (let ((acc identity))
      (maphash (lambda (key value)
                 (let ((res (funcall f acc (cons key value))))
                   (if (t-reduced-p res)
                       (throw 'stop (t-reduced-val res))
                     (setq acc res))))
               ht)
      acc)))

;; --- Transducers --- ;;

(defun t-pass (reducer)
  "Transducer: Just pass along each value of the transduction.

Same in intent with applying `t-map' to `identity', but this
should be slightly more efficient. It is at least shorter to
type.

This function is expected to be passed \"bare\" to `t-transduce',
so there is no need for the caller to manually pass a REDUCER.

>> (t-transduce #\'t-pass #\'+ \'(1 2 3))
=> 6"
  (lambda (result &rest inputs)
    (if inputs (apply reducer result inputs)
      (funcall reducer result))))

;; (t-transduce #'t-pass #'+ '(1 2 3))

(defun t-map (f)
  "Transducer: Apply a function F to all elements of the transduction.

>> (t-transduce (t-map #\'1+) #\'+ \'(1 2 3))
=> 9"
  (lambda (reducer)
    (lambda (result &rest inputs)
      (if inputs (funcall reducer result (apply f inputs))
        (funcall reducer result)))))

;; (t-transduce (t-map (lambda (n) (+ 1 n))) #'+ '(1 2 3))
;; (t-transduce (t-map #'*) #'+ '(1 2 3) '(4 5 6 7))

(defun t-filter (pred)
  "Transducer: Only keep elements from the transduction that satisfy PRED.

>> (t-transduce (t-filter #\'cl-evenp) #\'t-cons \'(1 2 3 4))
=> (2 4)"
  (lambda (reducer)
    (lambda (result &rest inputs)
      (if inputs
          (if (apply pred inputs)
              (apply reducer result inputs)
            result)
        (funcall reducer result)))))

(defun t-filter-map (f)
  "Transducer: Filter all non-nil results of the application of F.

>> (t-transduce (t-filter-map #\'car) #\'t-cons \'(() (2 3) () (5 6) () (8 9)))
=> (2 5 8)"
  (lambda (reducer)
    (lambda (result &rest inputs)
      (if inputs (let ((x (apply f inputs)))
                   (if x (funcall reducer result x)
                     result))
        (funcall reducer result)))))

;; (t-transduce (t-filter-map #'car) #'t-cons '(() (2 3) () (5 6) () (8 9)))

(defun t-drop (n)
  "Transducer: Drop the first N elements of the transduction.

>> (t-transduce (t-drop 3) #\'t-cons \'(1 2 3 4 5))
=> (4 5)"
  (lambda (reducer)
    (let ((new-n (1+ n)))
      (lambda (result &rest inputs)
        (if inputs (progn (setq new-n (1- new-n))
                          (if (> new-n 0)
                              result
                            (apply reducer result inputs)))
          (funcall reducer result))))))

;; (t-transduce (t-drop 3) #'t-cons '(1 2 3 4 5))

(defun t-drop-while (pred)
  "Transducer: Drop elements from the front of the transduction that satisfy PRED.

>> (t-transduce (t-drop-while #\'cl-evenp) #\'t-cons \'(2 4 6 7 8 9))
=> (7 8 9)"
  (lambda (reducer)
    (let ((drop? t))
      (lambda (result &rest inputs)
        (if inputs (if (and drop? (apply pred inputs))
                       result
                     (progn (setq drop? nil)
                            (apply reducer result inputs)))
          (funcall reducer result))))))

;; (t-transduce (t-drop-while #'cl-evenp) #'t-cons '(2 4 6 7 8 9))

(defun t-take (n)
  "Transducer: Keep only the first N elements of the transduction.

>> (t-transduce (t-take 3) #\'t-cons \'(1 2 3 4 5))
=> (1 2 3)"
  (lambda (reducer)
    (let ((new-n n))
      (lambda (result &rest inputs)
        (if inputs (let ((result (if (> new-n 0)
                                     (apply reducer result inputs)
                                   result)))
                     (setq new-n (1- new-n))
                     (if (<= new-n 0)
                         (t--ensure-reduced result)
                       result))
          (funcall reducer result))))))

;; (t-transduce (t-take 3) #'t-cons '(1 2 3 4 5))
;; (t-transduce (t-take 0) #'t-cons '(1 2 3 4 5))

(defun t-take-while (pred)
  "Transducer: Keep only elements which satisfy PRED.
Stops the transduction as soon as any element fails the test.

>> (t-transduce (t-take-while #\'cl-evenp) #\'t-cons \'(2 4 6 8 9 2))
=> (2 4 6 8)"
  (lambda (reducer)
    (lambda (result &rest inputs)
      (if inputs (if (not (apply pred inputs))
                     (t-reduced result)
                   (apply reducer result inputs))
        (funcall reducer result)))))

;; (t-transduce (t-take-while #'cl-evenp) #'t-cons '(2 4 6 8 9 2))

(defun t-uncons (reducer)
  "Transducer: Split up a transduction of cons cells.

This function is expected to be passed \"bare\" to `t-transduce',
so there is no need for the caller to manually pass a REDUCER.

>> (t-transduce #\'t-uncons #\'t-cons (t-plist \'(:a 1 :b 2 :c 3)))
=> (:a 1 :b 2 :c 3)"
  (lambda (result &rest inputs)
    (if inputs (let* ((input (car inputs))
                      (res (funcall reducer result (car input))))
                 (if (t-reduced-p res)
                     res
                   (funcall reducer res (cdr input))))
      (funcall reducer result))))

;; (t-transduce #'t-uncons #'t-cons (t-plist '(:a 1 :b 2 :c 3)))
;; (t-transduce (t-comp (t-map (lambda (pair) (cons (car pair) (1+ (cdr pair)))))
;;                      #'t-uncons)
;;              #'t-cons (t-plist '(:a 1 :b 2 :c 3)))

(defun t-concatenate (reducer)
  "Transducer: Concatenate all the sublists in the transduction.

This function is expected to be passed \"bare\" to `t-transduce',
so there is no need for the caller to manually pass a REDUCER.

>> (t-transduce #\'t-concatenate #\'t-cons \'((1 2 3) (4 5 6) (7 8 9)))
=> (1 2 3 4 5 6 7 8 9)"
  (let ((preserving-reducer (t--preserving-reduced reducer)))
    (lambda (result &optional inputs)
      (if inputs (cl-etypecase inputs
                   (list (t--list-reduce preserving-reducer result inputs))
                   (array (t--array-reduce preserving-reducer result inputs))
                   (t (error "The element type %s cannot be concatenated" (type-of inputs))))
        (funcall reducer result)))))

;; (t-transduce #'t-concatenate #'t-cons '((1 2 3) (4 5 6) [7 8 9] "hi"))

(defun t-flatten (reducer)
  "Transducer: Entirely flatten all lists in the transduction.

This function is expected to be passed \"bare\" to `t-transduce',
so there is no need for the caller to manually pass a REDUCER.

>> (t-transduce #\'t-flatten #\'t-cons \'((1 2 3) 0 (4 (5) 6) 0 (7 8 9) 0))
=> (1 2 3 0 4 5 6 0 7 8 9 0)"
  (lambda (result &optional input)
    (if input (cl-etypecase input
                (list  (t--list-reduce (t--preserving-reduced (t-flatten reducer)) result input))
                (array (t--array-reduce (t--preserving-reduced (t-flatten reducer)) result input))
                ;; Unlike `concatenate', this transducer is lenient and does a
                ;; "pass-through" for anything that isn't one of the accepted
                ;; containers.
                (t (funcall reducer result input)))
      (funcall reducer result))))

;; (t-transduce #'t-flatten #'t-cons '((1 2 3) 0 (4 [5] 6) 0 [7 8 9] 0))

(defun t-segment (n)
  "Transducer: Partition the input into lists of N items.

 If the input stops, flush any accumulated state, which may be
shorter than N.

>> (t-transduce (t-segment 3) #\'t-cons \'(1 2 3 4 5))
=> ((1 2 3) (4 5))"
  (unless (> n 0)
    (error "t-segment: The arguments to segment must be a positive integer"))
  (lambda (reducer)
    (let ((i 0)
          (collect '()))
      (lambda (result &rest inputs)
        (cond (inputs
               ;; FIXME 2023-08-02 Only the first input is considered.
               (setf collect (cons (car inputs) collect))
               (setf i (1+ i))
               (if (< i n)
                   result
                 (let ((next-input (reverse collect)))
                   (setf i 0)
                   (setf collect '())
                   (funcall reducer result next-input))))
              (t (let ((result (if (zerop i)
                                   result
                                 (funcall reducer result (reverse collect)))))
                   (setf i 0)
                   (if (t-reduced-p result)
                       (funcall reducer (t-reduced-val result))
                     (funcall reducer result)))))))))

;; (t-transduce (t-segment 3) #'t-cons '(1 2 3 4 5))

(defun t-group-by (f)
  "Transducer: Group the input stream into sublists via some function F.

The cutoff criterion is whether the return value of F changes
between two consecutive elements of the transduction.

>> (t-transduce (t-group-by #\'cl-evenp) #\'t-cons \'(2 4 6 7 9 1 2 4 6 3))
=> ((2 4 6) (7 9 1) (2 4 6) (3))"
  (lambda (reducer)
    (let ((prev 'nothing)
          (collect '()))
      (lambda (result &rest inputs)
        (if inputs (let* ((input (car inputs)) ;; FIXME Only considers the first input.
                          (fout (funcall f input)))
                     (if (or (equal fout prev) (eq prev 'nothing))
                         (progn (setf prev fout)
                                (setf collect (cons input collect))
                                result)
                       (let ((next-input (reverse collect)))
                         (setf prev fout)
                         (setf collect (list input))
                         (funcall reducer result next-input))))
          (let ((result (if (null collect)
                            result
                          (funcall reducer result (reverse collect)))))
            (setf collect '())
            (if (t-reduced-p result)
                (funcall reducer (t-reduced-val result))
              (funcall reducer result))))))))

;; (t-transduce (t-group-by #'cl-evenp) #'t-cons '(2 4 6 7 9 1 2 4 6 3))

(defun t-intersperse (elem)
  "Transducer: Insert an ELEM between each value of the transduction.

>> (t-transduce (t-intersperse 0) #\'t-cons \'(1 2 3))
=> (1 0 2 0 3)"
  (lambda (reducer)
    (let ((send-elem? nil))
      (lambda (result &rest inputs)
        (if inputs (if send-elem?
                       (let ((result (funcall reducer result elem)))
                         (if (t-reduced-p result)
                             result
                           (funcall reducer result (car inputs))))
                     (progn (setf send-elem? t)
                            (funcall reducer result (car inputs))))
          (funcall reducer result))))))

;; (t-transduce (t-intersperse 0) #'t-cons '(1 2 3))

(defun t-enumerate (reducer)
  "Transducer: Index every value passed through the transduction into a cons pair.

Starts at 0.

This function is expected to be passed \"bare\" to `t-transduce',
so there is no need for the caller to manually pass a REDUCER.

>> (t-transduce #\'t-enumerate #\'t-cons \'(\"a\" \"b\" \"c\"))
=> ((0 . \"a\") (1 . \"b\") (2 . \"c\"))"
  (let ((n 0))
    (lambda (result &rest inputs)
      (if inputs (let ((input (cons n (car inputs))))
                   (setf n (1+ n))
                   (funcall reducer result input))
        (funcall reducer result)))))

;; (t-transduce #'t-enumerate #'t-cons '("a" "b" "c"))

(defun t-log (logger)
  "Transducer: Call some LOGGER function for each step of the transduction.

The LOGGER must accept the running results and the current
\(potentially multiple) elements as input. The original results of
the transduction are passed through as-is."
  (lambda (reducer)
    (lambda (result &rest inputs)
      (if inputs (progn (apply logger result inputs)
                        (apply reducer result inputs))
        (funcall reducer result)))))

;; (t-transduce (t-log (lambda (_ n) (message "Got: %d" n))) #'t-cons '(1 2 3 4 5))

(defun t-window (n)
  "Transducer: Yield N-length windows of overlapping values.

This is different from `t-segment' which yields non-overlapping
windows. If there were fewer items in the input than N, then this
yields nothing.

>> (t-transduce (t-window 3) #\'t-cons \'(1 2 3 4 5))
=> ((1 2 3) (2 3 4) (3 4 5))"
  (unless (> n 0)
    (error "t-window: The arguments to window must be a positive integer"))
  (lambda (reducer)
    (let ((i 0)
          (q (make-ring n)))
      (lambda (result &rest inputs)
        (cond (inputs
               (ring-insert-at-beginning q (car inputs))
               (setf i (1+ i))
               (if (< i n) result
                 (funcall reducer result (ring-elements q))))
              (t (funcall reducer result)))))))

;; (t-transduce (t-window 3) #'t-cons '(1 2 3 4 5))

(defun t-unique (reducer)
  "Transducer: Only allow values to pass through the transduction once each.

Stateful; this uses a set internally so could get quite heavy if
you're not careful.

This function is expected to be passed \"bare\" to `t-transduce',
so there is no need for the caller to manually pass a REDUCER.

>> (t-transduce #\'t-unique #\'t-cons \'(1 2 1 3 2 1 2 \"abc\"))
=> (1 2 3 \"abc\")"
  (let ((seen (make-hash-table :test #'equal)))
    (lambda (result &rest inputs)
      (if inputs (if (gethash (car inputs) seen) ;; FIXME Only considers first input.
                     result
                   (progn (puthash (car inputs) t seen)
                          (funcall reducer result (car inputs))))
        (funcall reducer result)))))

;; (t-transduce #'t-unique #'t-cons '(1 2 1 3 2 1 2 "abc"))

(defun t-dedup (reducer)
  "Transducer: Remove adjacent duplicates from the transduction.

This function is expected to be passed \"bare\" to `t-transduce',
so there is no need for the caller to manually pass a REDUCER.

>> (t-transduce #\'t-dedup #\'t-cons \'(1 1 1 2 2 2 3 3 3 4 3 3))
=> (1 2 3 4 3)"
  (let ((prev 'nothing))
    (lambda (result &rest inputs)
      (if inputs (let ((input (car inputs)))
                   (if (equal prev input)
                       result
                     (progn (setf prev input)
                            (funcall reducer result input))))
        (funcall reducer result)))))

;; (t-transduce #'t-dedup #'t-cons '(1 1 1 2 2 2 3 3 3 4 3 3))

(defun t-step (n)
  "Transducer: Only yield every Nth element of the transduction.

The first element of the transduction is always included.

>> (t-transduce (t-step 2) #\'t-cons \'(1 2 3 4 5 6 7 8 9))
=> (1 3 5 7 9)"
  (when (< n 1)
    (error "t-step: The argument to skip must be greater than 0"))
  (lambda (reducer)
    (let ((curr 1))
      (lambda (result &rest inputs)
        (if inputs (if (= 1 curr)
                       (progn (setf curr n)
                              (apply reducer result inputs))
                     (progn (setf curr (1- curr))
                            result))
          (funcall reducer result))))))

;; (t-transduce (t-step 2) #'t-cons '(1 2 3 4 5 6 7 8 9))

(defun t-scan (f seed)
  "Transducer: Build up values from the results of previous applications of F.

The function F must accept at least two arguments: the previous
result of F and any current transducer elements. For the very
first application, the given SEED value is used as the initial
\"previous\".

>> (t-transduce (t-scan #\'+ 0) #\'t-cons \'(1 2 3 4))
=> (0 1 3 6 10)"
  (lambda (reducer)
    (let ((prev seed))
      (lambda (result &rest inputs)
        (if inputs (let* ((old prev)
                          (result (funcall reducer result old)))
                     (if (t-reduced-p result) result
                       (let ((new (apply f prev inputs)))
                         (setf prev new)
                         result)))
          (let ((result (funcall reducer result prev)))
            (if (t-reduced-p result)
                (funcall reducer (t-reduced-val result))
              (funcall reducer result))))))))

;; (t-transduce (t-scan #'+ 0) #'t-cons '(1 2 3 4))
;; (t-transduce (t-comp (t-scan #'+ 0) (t-take 2)) #'t-cons '(1 2 3 4))

(defun t-from-csv (reducer)
  "Transducer: Interpret the data stream as CSV data.

The first item found is assumed to be the header list, and it
will be used to construct useable hashmaps for all subsequent
items.

Note: This function makes no attempt to convert types from the
original parsed strings. If you want numbers, you will need to
further parse them yourself with something like
`read-from-string'.

This function is expected to be passed \"bare\" to `t-transduce',
so there is no need for the caller to manually pass a REDUCER."
  (let ((headers nil))
    (lambda (result &rest inputs)
      (if inputs (let ((items (t--split-csv-line (car inputs))))
                   (if headers (funcall reducer result (t--zipmap headers items))
                     (progn (setq headers items)
                            result)))
        (funcall reducer result)))))

;; (t-transduce (t-comp #'t-csv
;;                      (t-map (lambda (hm) (gethash "Name" hm))))
;;              #'t-cons (t-buffer-read "foo.csv"))

(defun t--split-csv-line (line)
  "Split a LINE of CSV data in a sane way.

This removes any extra whitespace that might be hanging around
between elements."
  (split-string line "," nil "[ ]+"))

(defun t--zipmap (keys vals)
  "Form a hashmap with the KEYS mapped to the corresponding VALS.

Borrowed from Clojure, thanks guys."
  (let ((table (make-hash-table :test #'equal)))
    (cl-mapc (lambda (k v) (puthash k v table)) keys vals)
    table))

(defun t-into-csv (headers)
  "Transducer: Given a list of HEADERS, rerender each stream item as CSV.
It's assumed that each item in the transduction is a hash table
whose keys are strings that match the values found in HEADERS."
  (if (null headers)
      (error "t-into-csv: Empty headers list")
    (lambda (reducer)
      (let ((unsent t))
        (lambda (result &rest inputs)
          (if inputs (let ((input (car inputs)))  ;; FIXME Only handles first input.
                       (if unsent
                           (let ((res (funcall reducer result (t--recsv headers))))
                             (if (t-reduced-p res)
                                 res
                               (progn (setq unsent nil)
                                      (funcall reducer res (t--table-vals->csv headers input)))))
                         (funcall reducer result (t--table-vals->csv headers input))))
            (funcall reducer result)))))))

;; (t-transduce (t-comp #'t-from-csv (t-into-csv '("Name" "Age")))
;;              #'t-cons '("Name,Age,Hair" "Colin,35,Blond" "Tamayo,26,Black"))
;; (t-transduce (t-comp #'t-from-csv (t-into-csv '()))
;;              #'t-cons '("Name,Age,Hair" "Colin,35,Blond" "Tamayo,26,Black"))

(defun t--table-vals->csv (headers table)
  "Convert a hash TABLE to a csv string.
This requires a sequence of HEADERS to match keys by."
  (t--recsv (t-transduce (t-filter-map (lambda (k) (gethash k table)))
                         #'t-cons headers)))

(defun t--recsv (items)
  "Reconvert some ITEMS into a comma-separated string."
  (mapconcat (lambda (o) (if (stringp o) o (prin1-to-string o))) items ","))

(defun t-once (item)
  "Transducer: Inject some ITEM into the front of the transduction.

>> (t-transduce (t-comp (t-filter (lambda (n) (> n 10)))
                        (t-once \'hi)
                        (t-take 3))
                #\'t-cons (t-ints 1))
=> (hi 11 12)"
  (lambda (reducer)
    (let ((item item))
      (lambda (result &rest inputs)
        (if inputs (if item
                       (let ((res (funcall reducer result item)))
                         (if (t-reduced-p res)
                             res
                           (progn (setq item nil)
                                  (apply reducer res inputs))))
                     (apply reducer result inputs))
          (funcall reducer result))))))

;; (t-transduce (t-comp (t-filter (lambda (n) (> n 10)))
;;                      (t-once 'hi)
;;                      (t-take 3))
;;              #'t-cons (t-ints 1))

;; (t-transduce (t-comp (t-once "Name,Age")
;;                      #'t-csv
;;                      (t-map (lambda (hm) (gethash "Name" hm))))
;;              #'t-cons ["Alice,35" "Bob,26"])

;; --- Reducers --- ;;

(defun t-cons (&rest vargs)
  "Reducer: Collect all results as a list.

Regardings VARGS: as a \"reducer\", this function expects zero to
two arguments."
  (pcase vargs
    (`(,acc ,input) (cons input acc))
    (`(,acc) (reverse acc))
    (`() '())))

;; (t-transduce (t-map #'1+) #'t-cons '(1 2 3))

(defun t-snoc (&rest vargs)
  "Reducer: Collect all results as a list, but results are reversed.
In theory, slightly more performant than `cons' since it performs no final
reversal.

Regardings VARGS: as a \"reducer\", this function expects zero to
two arguments."
  (pcase vargs
    (`(,acc ,input) (cons input acc))
    (`(,acc) acc)
    (`() '())))

(defun t-string (&rest vargs)
  "Reducer: Collect all results as a string.

Regardings VARGS: as a \"reducer\", this function expects zero to
two arguments.

>> (t-transduce (t-map #\'upcase) #\'t-string \"hello\")
=> \"HELLO\""
  (pcase vargs
    (`(,acc ,input) (cons input acc))
    (`(,acc) (cl-concatenate 'string (reverse acc)))
    (`() '())))

(defun t-vector (&rest vargs)
  "Reducer: Collect all results as a vector.

Regardings VARGS: as a \"reducer\", this function expects zero to
two arguments.

>> (t-transduce #\'t-pass #\'t-vector \'(1 2 3))
=> [1 2 3]"
  (pcase vargs
    (`(,acc ,input) (cons input acc))
    (`(,acc) (cl-concatenate 'vector (reverse acc)))
    (`() '())))

(defun t-hash-table (&rest vargs)
  "Reducer: Collect a stream of key-value cons pairs into a hash table.

Regardings VARGS: as a \"reducer\", this function expects zero to
two arguments."
  (pcase vargs
    (`(,acc (,key . ,value)) (progn (puthash key value acc)
                                    acc))
    (`(,acc) acc)
    (`() (make-hash-table :test #'equal))))

(defun t-count (&rest vargs)
  "Reducer: Count the number of elements that made it through the transduction.

Regardings VARGS: as a \"reducer\", this function expects zero to
two arguments.

>> (t-transduce #\'t-pass #\'t-count \'(1 2 3))
=> 3"
  (pcase vargs
    (`(,acc ,_) (1+ acc))
    (`(,acc) acc)
    (`() 0)))

(defun t-average (&rest vargs)
  "Reducer: Calculate the average value of all numeric elements in a transduction.

Regardings VARGS: as a \"reducer\", this function expects zero to
two arguments."
  (pcase vargs
    (`((,count . ,total) ,input) (cons (1+ count) (+ total input)))
    (`((,count . ,total)) (if (= 0 count)
                              (error "t-average: Empty transduction")
                            (/ total (float count))))
    (_ (cons 0 0))))

;; (t-transduce #'t-pass #'t-average '(1 2 3 4 5 6))
;; (t-transduce (t-filter #'cl-evenp) #'t-average '(1 3 5))

(defun t-median (&rest vargs)
  "Reducer: Calculate the median value of all numberic elements in a
transduction. The elements are sorted once before the median is
extracted."
  (pcase vargs
    (`(,acc ,input) (cons input acc))
    (`(,acc) (if (null acc)
                 (error "t-median: Empty transduction")
               (let* ((cmp    (cl-etypecase (car acc)
                                (string #'string<)
                                (t #'<)))
                      (len    (length acc))
                      (ix     (/ len 2))
                      (sorted (sort acc cmp)))
                 (nth ix sorted))))
    (_ '())))

;; (t-transduce #'t-pass #'t-median '(0 1 2 3 4))
;; (t-transduce #'t-pass #'t-median '("cat" "dog" "cat"))

(defun t-anyp (pred)
  "Reducer: Yield t if any element in the transduction satisfies PRED.

Short-circuits the transduction as soon as the condition is met.

>> (t-transduce #\'t-pass (t-anyp #\'cl-evenp) \'(1 3 5 7 9 2))
=> t"
  (lambda (&rest vargs)
    (pcase vargs
      (`(,_ ,input) (if (funcall pred input)
                        ;; NOTE We manually return `t' here because there is no
                        ;; guarantee that `input' iteslf was not `nil' and still
                        ;; passed the `if' when given to `pred'!
                        (t-reduced t)
                      nil))
      (`(,acc) acc)
      (_ nil))))

;; (t-transduce #'t-pass (t-anyp #'cl-evenp) '(1 3 5 7 9 2))

(defun t-allp (pred)
  "Reducer: Yield t if all elements of the transduction satisfy PRED.

Short-circuits with nil if any element fails the test.

>> (t-transduce #\'t-pass (t-allp #\'cl-oddp) \'(1 3 5 7 9))
=> t"
  (lambda (&rest vargs)
    (pcase vargs
      (`(,acc ,input) (if (and acc (funcall pred input))
                          t
                        (t-reduced nil)))
      (`(,acc) acc)
      (_ t))))

;; (t-transduce #'t-pass (t-allp #'cl-oddp) '(1 3 5 7 9))

(defun t-first (&rest vargs)
  "Reducer: Yield the first value of the transduction.

Regardings VARGS: as a \"reducer\", this function expects zero to
two arguments.

>> (t-transduce (t-filter #\'cl-oddp) #\'t-first \'(2 4 6 7 10))
=> 7"
  (pcase vargs
    (`(,_ ,input) (t-reduced input))
    (`(,acc) (if (eq 't--none acc)
                 (error "t-first: Empty transduction")
               acc))
    (_ 't--none)))

;; (t-transduce (t-filter #'cl-oddp) #'t-first '(2 4 6 7 10))
;; (t-transduce (t-filter #'cl-oddp) #'t-first '(2 4 6 10))

(defun t-last (&rest vargs)
  "Reducer: Yield the last value of the transduction.

Regardings VARGS: as a \"reducer\", this function expects zero to
two arguments.

>> (t-transduce #\'t-pass #\'t-last '(2 4 6 7 10))
=> 10"
  (pcase vargs
    (`(,_ ,input) input)
    (`(,acc) (if (eq 't--none acc)
                 (error "t-last: Empty transduction")
               acc))
    (_ 't--none)))

;; (t-transduce #\'t-pass #\'t-last '(2 4 6 7 10))

(cl-defun t-fold (f &optional (seed nil seed-p))
  "Reducer: The fundamental reducer.

`t-fold' creates an ad-hoc reducer based on a given 2-argument
function F. An optional SEED value can be given as the initial
accumulator value, which also becomes the return value in case
there were no input left in the transduction.

Functions like `+' and `*' are automatically valid reducers, because they yield
sane values even when given 0 or 1 arguments. Other functions like `max' cannot
be used as-is as reducers since they can't be called without arguments. For
functions like this, `t-fold' is appropriate.

>> (t-transduce #\'t-pass (t-fold #\'max) \'(1 2 3 4 1000 5 6))
=> 1000

>> (t-transduce #\'t-pass (t-fold #\'max 0) \'())
=> 0"
  (if seed-p
      (lambda (&rest vargs)
        (pcase vargs
          (`(,acc ,input) (funcall f acc input))
          (`(, acc) acc)
          (_ seed)))
    (lambda (&rest vargs)
      (pcase vargs
        (`(,acc ,input) (if (eq acc 't--none)
                            input
                          (funcall f acc input)))
        (`(,acc) (if (eq acc 't--none)
                     (error "t-fold: Empty transduction")
                   acc))
        (_ 't--none)))))

;; (t-transduce #'t-pass (t-fold #'max) '())
;; (t-transduce #'t-pass (t-fold #'max 0) '(1 2 3 4 1000 5 6))
;; (t-transduce #'t-pass (t-fold #'max) '(1 2 3 4 1000 5 6))

(cl-defun t-find (pred &key default)
  "Reducer: Find the first element in the transduction that satisfies a given PRED.

Yields nil if no such element were found, unless a DEFAULT is provided.

>> (t-transduce (t-comp (t-map #\'split-string) #\'t-concatenate)
                (t-find (lambda (word) (>= (length word) 5)))
                '(\"Walk before me\" \"and be thou perfect\"))
=> \"before\""
  (lambda (&rest vargs)
    (pcase vargs
      (`(,_ ,input) (if (funcall pred input)
                        (t-reduced input)
                      default))
      (`(,acc) acc)
      (_ default))))

;; (t-transduce (t-comp (t-map #'split-string) #'t-concatenate)
;;              (t-find (lambda (word) (>= (length word) 5)))
;;              '("Walk before me" "and be thou perfect"))

;; (t-transduce #'t-pass (t-find #'cl-evenp :default 'oh) '(1 3 5))

(defun t-for-each (&rest _vargs)
  "Reducer: Run through every item in a transduction for their side effects.

Throws away all results and yields t."
  t)

;; (t-transduce (t-map (lambda (n) (message "%d" n))) #'t-for-each [1 2 3 4])

(defun t-into-json-buffer (&rest vargs)
  "Reducer: Write a stream of objects into the current buffer as json.

Makes no assumptions about the position of point or current
contents of the buffer. That is left to the user to manage, as
well as the saving of the buffer after writing.

Yields t upon success.

Regardings VARGS: as a \"reducer\", this function expects zero to
two arguments."
  (pcase vargs
    (`(,_ ,input) (progn
                    (insert (json-serialize input))
                    (insert ",")))
    (`(,_) (progn
             ;; Clear the previously written comma, unless the stream was empty.
             (unless (equal ?\[ (char-before))
               (delete-char -1))
             (insert "]")
             t))
    (_ (insert "["))))

;; (with-temp-buffer
;;   (t-transduce #'t-pass #'t-into-json-buffer '((:name "Colin") (:name "Jack")))
;;   (buffer-string))

;; --- Generators --- ;;

(defun t-repeat (item)
  "Source: Endlessly yield a given ITEM.

>> (t-transduce (t-take 4) #\'t-cons (t-repeat 9))
=> (9 9 9 9)"
  (make-transducers-generator :func (lambda (&rest _) item)))

;; (t-transduce (t-take 4) #'t-cons (t-repeat 9))

(cl-defun t-ints (start &key (step 1))
  "Source: Yield all integers.

The generation begins with START and advances by an optional STEP
value which can be positive or negative. If you only want a
specific range within the transduction, then use `t-take-while'
within your transducer chain.

>> (t-transduce (t-take 10) #\'t-cons (t-ints 0 :step 2))
=> (0 2 4 6 8 10 12 14 16 18)"
  (let* ((curr start)
         (func (lambda ()
                 (let ((old curr))
                   (setf curr (+ curr step))
                   old))))
    (make-transducers-generator :func func)))

;; (t-transduce (t-take 10) #'t-cons (t-ints 0 :step 2))

(defun t-random (limit)
  "Source: Yield an endless stream of random numbers.

The numbers generated will be between 0 and LIMIT - 1."
  (make-transducers-generator :func (lambda () (cl-random limit))))

;; (t-transduce (t-take 25) #'t-cons (t-random 10))

(defun t-shuffle (arr)
  "Source: Endlessly yield random elements from a given array ARR.

Recall that both vectors and strings are considered Arrays."
  (if (seq-empty-p arr)
      (make-transducers-generator :func (lambda () t-done))
    (let* ((len (length arr))
           (func (lambda () (aref arr (cl-random len)))))
      (make-transducers-generator :func func))))

;; (t-transduce (t-take 5) #'t-cons (t-shuffle ["Colin" "Tamayo" "Natsume"]))
;; (t-transduce (t-take 5) #'t-cons (t-shuffle []))

(cl-defgeneric t-cycle (seq)
  "Source: Yield the values of a given SEQ endlessly.

>> (t-transduce (t-take 10) #'t-cons (t-cycle '(1 2 3)))
=> (1 2 3 1 2 3 1 2 3 1)")

(cl-defmethod t-cycle ((seq list))
  "Source: Yield the values of a given list SEQ endlessly."
  (if (null seq)
      (make-transducers-generator :func (lambda () t-done))
    (let* ((curr seq)
           (func (lambda ()
                   (cond ((null curr)
                          (setf curr (cdr seq))
                          (car seq))
                         (t (let ((next (car curr)))
                              (setf curr (cdr curr))
                              next))))))
      (make-transducers-generator :func func))))

(cl-defmethod t-cycle ((seq array))
  "Source: Yield the values of a given array SEQ endlessly.

This works for any type of array, like vectors and strings."
  (if (zerop (length seq))
      (make-transducers-generator :func (lambda () t-done))
    (let* ((ix 0)
           (len (length seq))
           (func (lambda ()
                   (cond ((>= ix len)
                          (setf ix 1)
                          (aref seq 0))
                         (t (let ((next (aref seq ix)))
                              (setf ix (1+ ix))
                              next))))))
      (make-transducers-generator :func func))))

;; (t-transduce (t-take 10) #'t-cons (t-cycle '(1 2 3)))

;; --- Other Sources --- ;;

(defun t-buffer-read (buffer)
  "Source: Given a BUFFER or its name, read its contents line by line."
  (make-transducers-buffer :buffer buffer))

;; (t-transduce #'t-pass #'t-count (t-buffer-read (current-buffer)))

(defun t-file-read (path)
  "Source: Given a PATH, read its contents line by line."
  (make-transducers-filepath :path path))

;; (t-transduce (t-comp (t-filter (lambda (line) (string-prefix-p "[" line)))
;;                      (t-map #'nreverse))
;;              #'t-cons (t-file-read "/home/colin/.gitconfig"))

(defun t-plist (plist)
  "Source: Yield key-value pairs from a PLIST."
  (make-transducers-plist :list plist))

;; (t-plist '(:a 1 :b 2 :c 3))

(defun t-reversed (array)
  "Source: Yield an ARRAY's elements in reverse order."
  (make-transducers-reversed :array array))

(cl-defun t-from-json-buffer (buffer &key (object-type 'plist))
  "Source: Given a BUFFER or its name, read its contents as json.
It is assumed that the buffer contains a json array, and that
it's first non-whitespace character is thus a [.

The OBJECT-TYPE key accepted by this function is passed as-is to
`json-parse-buffer', which is used internally to parse json
values. The expected value of OBJECT-TYPE is one of `hash-table',
`plist', or `alist'."
  (make-transducers-json :buffer buffer :object-type object-type))

(provide 'transducers)
;;; transducers.el ends here

;; Local Variables:
;; read-symbol-shorthands: (("t-" . "transducers-"))
;; End:<|MERGE_RESOLUTION|>--- conflicted
+++ resolved
@@ -5,13 +5,8 @@
 ;; Author: Colin Woodbury <colin@fosskers.ca>
 ;; Maintainer: Colin Woodbury <colin@fosskers.ca>
 ;; Created: July 26, 2023
-<<<<<<< HEAD
 ;; Modified: November 02, 2024
-;; Version: 1.1.0
-=======
-;; Modified: June 28, 2024
 ;; Version: 1.2.0
->>>>>>> bf60d2cb
 ;; Keywords: lisp
 ;; Homepage: https://codeberg.org/fosskers/transducers.el
 ;; Package-Requires: ((emacs "28.1"))
